--- conflicted
+++ resolved
@@ -111,158 +111,6 @@
 `
 )
 
-<<<<<<< HEAD
-type MockSA struct {
-	authorizedDomains map[string]bool
-}
-
-func (sa *MockSA) GetRegistration(id int64) (core.Registration, error) {
-	if id == 100 {
-		// Tag meaning "Missing"
-		return core.Registration{}, errors.New("missing")
-	}
-	if id == 101 {
-		// Tag meaning "Malformed"
-		return core.Registration{}, nil
-	}
-
-	keyJSON := []byte(test1KeyPublicJSON)
-	var parsedKey jose.JsonWebKey
-	parsedKey.UnmarshalJSON(keyJSON)
-
-	return core.Registration{ID: id, Key: parsedKey, Agreement: agreementURL}, nil
-}
-
-func (sa *MockSA) GetRegistrationByKey(jwk jose.JsonWebKey) (core.Registration, error) {
-	var test1KeyPublic jose.JsonWebKey
-	var test2KeyPublic jose.JsonWebKey
-	test1KeyPublic.UnmarshalJSON([]byte(test1KeyPublicJSON))
-	test2KeyPublic.UnmarshalJSON([]byte(test2KeyPublicJSON))
-
-	if core.KeyDigestEquals(jwk, test1KeyPublic) {
-		return core.Registration{ID: 1, Key: jwk, Agreement: agreementURL}, nil
-	}
-
-	if core.KeyDigestEquals(jwk, test2KeyPublic) {
-		// No key found
-		return core.Registration{ID: 2}, sql.ErrNoRows
-	}
-
-	// Return a fake registration. Make sure to fill the key field to avoid marshaling errors.
-	return core.Registration{ID: 1, Key: test1KeyPublic, Agreement: agreementURL}, nil
-}
-
-func (sa *MockSA) GetAuthorization(id string) (core.Authorization, error) {
-	if id == "valid" {
-		exp := time.Now().AddDate(100, 0, 0)
-		return core.Authorization{
-			ID:             "valid",
-			Status:         core.StatusValid,
-			RegistrationID: 1,
-			Expires:        &exp,
-			Identifier:     core.AcmeIdentifier{Type: "dns", Value: "not-an-example.com"},
-			Challenges: []core.Challenge{
-				core.Challenge{
-					ID:   23,
-					Type: "dns",
-					URI:  "http://localhost:4300/acme/challenge/valid/23",
-				},
-			},
-		}, nil
-	}
-	return core.Authorization{}, nil
-}
-
-func (sa *MockSA) GetLatestValidAuthorization(registrationID int64, identifier core.AcmeIdentifier) (authz core.Authorization, err error) {
-	if registrationID == 1 && identifier.Type == "dns" {
-		if sa.authorizedDomains[identifier.Value] || identifier.Value == "not-an-example.com" {
-			exp := time.Now().AddDate(100, 0, 0)
-			return core.Authorization{Status: core.StatusValid, RegistrationID: 1, Expires: &exp, Identifier: identifier}, nil
-		}
-	}
-	return core.Authorization{}, errors.New("no authz")
-}
-
-func (sa *MockSA) GetCertificate(serial string) (core.Certificate, error) {
-	// Serial ee == 238.crt
-	if serial == "000000000000000000000000000000ee" {
-		certPemBytes, _ := ioutil.ReadFile("test/238.crt")
-		certBlock, _ := pem.Decode(certPemBytes)
-		return core.Certificate{
-			RegistrationID: 1,
-			DER:            certBlock.Bytes,
-		}, nil
-	} else if serial == "000000000000000000000000000000b2" {
-		certPemBytes, _ := ioutil.ReadFile("test/178.crt")
-		certBlock, _ := pem.Decode(certPemBytes)
-		return core.Certificate{
-			RegistrationID: 1,
-			DER:            certBlock.Bytes,
-		}, nil
-	}
-	return core.Certificate{}, errors.New("No cert")
-}
-
-func (sa *MockSA) GetCertificateByShortSerial(serial string) (core.Certificate, error) {
-	return sa.GetCertificate("0000000000000000" + serial)
-}
-
-func (sa *MockSA) GetCertificateStatus(serial string) (core.CertificateStatus, error) {
-	// Serial ee == 238.crt
-	if serial == "000000000000000000000000000000ee" {
-		return core.CertificateStatus{
-			Status: core.OCSPStatusGood,
-		}, nil
-	} else if serial == "000000000000000000000000000000b2" {
-		return core.CertificateStatus{
-			Status: core.OCSPStatusRevoked,
-		}, nil
-	} else {
-		return core.CertificateStatus{}, errors.New("No cert status")
-	}
-}
-
-func (sa *MockSA) AlreadyDeniedCSR([]string) (bool, error) {
-	return false, nil
-}
-
-func (sa *MockSA) AddCertificate(certDER []byte, regID int64) (digest string, err error) {
-	return
-}
-
-func (sa *MockSA) FinalizeAuthorization(authz core.Authorization) (err error) {
-	if authz.Status == core.StatusValid && authz.Identifier.Type == core.IdentifierDNS {
-		sa.authorizedDomains[authz.Identifier.Value] = true
-	}
-	return
-}
-
-func (sa *MockSA) MarkCertificateRevoked(serial string, ocspResponse []byte, reasonCode core.RevocationCode) (err error) {
-	return
-}
-
-func (sa *MockSA) UpdateOCSP(serial string, ocspResponse []byte) (err error) {
-	return
-}
-
-func (sa *MockSA) NewPendingAuthorization(authz core.Authorization) (output core.Authorization, err error) {
-	return
-}
-
-func (sa *MockSA) NewRegistration(reg core.Registration) (regR core.Registration, err error) {
-	return
-}
-
-func (sa *MockSA) UpdatePendingAuthorization(authz core.Authorization) (err error) {
-	return
-}
-
-func (sa *MockSA) UpdateRegistration(reg core.Registration) (err error) {
-	return
-}
-
-=======
->>>>>>> dc4e8487
 type MockRegistrationAuthority struct{}
 
 func (ra *MockRegistrationAuthority) NewRegistration(reg core.Registration) (core.Registration, error) {
