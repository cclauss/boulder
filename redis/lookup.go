package redis

import (
	"context"
	"errors"
	"fmt"
	"net"
	"slices"
	"strings"
	"time"

	"github.com/letsencrypt/boulder/cmd"
	blog "github.com/letsencrypt/boulder/log"
	"github.com/prometheus/client_golang/prometheus"

	"github.com/redis/go-redis/v9"
)

var ErrNoShardsResolved = errors.New("0 shards were resolved")

// Lookup wraps a Redis ring client by reference and keeps the Redis ring shards
// up to date via periodic SRV lookups.
type Lookup struct {
	// srvLookups is a list of SRV records to be looked up.
	srvLookups []cmd.ServiceDomain

	// updateFrequency is the frequency of periodic SRV lookups. Defaults to 30
	// seconds.
	updateFrequency time.Duration

	// updateTimeout is the timeout for each SRV lookup. Defaults to 90% of the
	// update frequency.
	updateTimeout time.Duration

	// dnsAuthority is the single <hostname|IPv4|[IPv6]>:<port> of the DNS
	// server to be used for SRV lookups. If the address contains a hostname it
	// will be resolved via the system DNS. If the port is left unspecified it
	// will default to '53'. If this field is left unspecified the system DNS
	// will be used for resolution.
	dnsAuthority string

	resolver *net.Resolver
	ring     *redis.Ring
	logger   blog.Logger
	stats    prometheus.Registerer
}

// newLookup constructs and returns a new Lookup instance. An initial SRV lookup
// is performed to populate the Redis ring shards. If this lookup fails or
// otherwise results in an empty set of resolved shards, an error is returned.
func newLookup(srvLookups []cmd.ServiceDomain, dnsAuthority string, frequency time.Duration, ring *redis.Ring, logger blog.Logger, stats prometheus.Registerer) (*Lookup, error) {
	updateFrequency := frequency
	if updateFrequency <= 0 {
		// Set default frequency.
		updateFrequency = 30 * time.Second
	}
	// Set default timeout to 90% of the update frequency.
	updateTimeout := updateFrequency - updateFrequency/10

	lookup := &Lookup{
		srvLookups:      srvLookups,
		ring:            ring,
		logger:          logger,
		updateFrequency: updateFrequency,
		updateTimeout:   updateTimeout,
		dnsAuthority:    dnsAuthority,
	}

	if dnsAuthority == "" {
		// Use the system DNS resolver.
<<<<<<< HEAD
		lookup = &Lookup{
			srvLookups:      srvLookups,
			ring:            ring,
			logger:          logger,
			stats:           stats,
			updateFrequency: updateFrequency,
			updateTimeout:   updateTimeout,
			resolver:        net.DefaultResolver,
			dnsAuthority:    dnsAuthority,
		}
	} else {
		// Setup a custom DNS resolver.
		lookup = &Lookup{
			srvLookups:      srvLookups,
			ring:            ring,
			logger:          logger,
			stats:           stats,
			updateFrequency: updateFrequency,
			updateTimeout:   updateTimeout,
			dnsAuthority:    dnsAuthority,
		}

=======
		lookup.resolver = net.DefaultResolver
	} else {
		// Setup a custom DNS resolver.
>>>>>>> f465f225
		host, port, err := net.SplitHostPort(dnsAuthority)
		if err != nil {
			// Assume only hostname or IPv4 address was specified.
			host = dnsAuthority
			port = "53"
		}
		lookup.dnsAuthority = net.JoinHostPort(host, port)
		lookup.resolver = &net.Resolver{
			PreferGo: true,
			Dial: func(ctx context.Context, network, address string) (net.Conn, error) {
				// The custom resolver closes over the lookup.dnsAuthority field
				// so it can be swapped out in testing.
				return net.Dial(network, lookup.dnsAuthority)
			},
		}
	}

	ctx, cancel := context.WithTimeout(context.Background(), updateTimeout)
	defer cancel()
	tempErr, nonTempErr := lookup.updateNow(ctx)
	if tempErr != nil {
		// Log and discard temporary errors, as they're likely to be transient
		// (e.g. network connectivity issues).
		logger.Warningf("resolving ring shards: %s", tempErr)
	}
	if nonTempErr != nil && errors.Is(nonTempErr, ErrNoShardsResolved) {
		// Non-temporary errors are always logged inside of updateNow(), so we
		// only need return the error here if it's ErrNoShardsResolved.
		return nil, nonTempErr
	}

	return lookup, nil
}

// updateNow resolves and updates the Redis ring shards accordingly. If all
// lookups fail or otherwise result in an empty set of resolved shards, the
// Redis ring is left unmodified and any errors are returned. If at least one
// lookup succeeds, the Redis ring is updated, and all errors are discarded.
// Non-temporary DNS errors are always logged as they occur, as they're likely
// to be indicative of a misconfiguration.
func (look *Lookup) updateNow(ctx context.Context) (tempError, nonTempError error) {
	var tempErrs []error
	handleDNSError := func(err error, srv cmd.ServiceDomain) {
		var dnsErr *net.DNSError
		if errors.As(err, &dnsErr) && (dnsErr.IsTimeout || dnsErr.IsTemporary) {
			tempErrs = append(tempErrs, err)
			return
		}
		// Log non-temporary DNS errors as they occur, as they're likely to be
		// indicative of misconfiguration.
		look.logger.Errf("resolving service _%s._tcp.%s: %s", srv.Service, srv.Domain, err)
	}

	nextAddrs := make(map[string]string)
	for _, srv := range look.srvLookups {
		_, targets, err := look.resolver.LookupSRV(ctx, srv.Service, "tcp", srv.Domain)
		if err != nil {
			handleDNSError(err, srv)
			// Skip to the next SRV lookup.
			continue
		}
		if len(targets) <= 0 {
			tempErrs = append(tempErrs, fmt.Errorf("0 targets resolved for service \"_%s._tcp.%s\"", srv.Service, srv.Domain))
			// Skip to the next SRV lookup.
			continue
		}

		for _, target := range targets {
			host := strings.TrimRight(target.Target, ".")
			if look.dnsAuthority != "" {
				// Lookup A/AAAA records for the SRV target using the custom DNS
				// authority.
				hostAddrs, err := look.resolver.LookupHost(ctx, host)
				if err != nil {
					handleDNSError(err, srv)
					// Skip to the next A/AAAA lookup.
					continue
				}
				if len(hostAddrs) <= 0 {
					tempErrs = append(tempErrs, fmt.Errorf("0 addrs resolved for target %q of service \"_%s._tcp.%s\"", host, srv.Service, srv.Domain))
					// Skip to the next A/AAAA lookup.
					continue
				}
				// Use the first resolved IP address.
				host = hostAddrs[0]
			}
			addr := fmt.Sprintf("%s:%d", host, target.Port)
			nextAddrs[addr] = addr
		}
	}

	// Only return errors if we failed to resolve any shards.
	if len(nextAddrs) <= 0 {
		return errors.Join(tempErrs...), ErrNoShardsResolved
	}

	// Some shards were resolved, update the Redis ring and discard all errors.
	look.ring.SetAddrs(nextAddrs)

	// Update the Redis client metrics.
	var addrs []string
	for addr := range nextAddrs {
		addrs = append(addrs, addr)
	}
	// Keep the list of addresses sorted for consistency.
	slices.Sort(addrs)

	labels := prometheus.Labels{
		"addresses": strings.Join(addrs, ", "),
		"user":      look.ring.Options().Username,
	}
	look.stats.MustRegister(NewMetricsCollector(look.ring, labels))

	return nil, nil
}

// Start starts a goroutine that keeps the Redis ring shards up to date via
// periodic SRV lookups. The goroutine will exit when the provided context is
// cancelled.
func (look *Lookup) Start(ctx context.Context) {
	go func() {
		ticker := time.NewTicker(look.updateFrequency)
		defer ticker.Stop()
		for {
			// Check for context cancellation before we do any work.
			if ctx.Err() != nil {
				return
			}

			timeoutCtx, cancel := context.WithTimeout(ctx, look.updateTimeout)
			tempErrs, nonTempErrs := look.updateNow(timeoutCtx)
			cancel()
			if tempErrs != nil {
				look.logger.Warningf("resolving ring shards, temporary errors: %s", tempErrs)
				continue
			}
			if nonTempErrs != nil {
				look.logger.Errf("resolving ring shards, non-temporary errors: %s", nonTempErrs)
				continue
			}

			select {
			case <-ticker.C:
				continue

			case <-ctx.Done():
				return
			}
		}
	}()
}<|MERGE_RESOLUTION|>--- conflicted
+++ resolved
@@ -61,6 +61,7 @@
 		srvLookups:      srvLookups,
 		ring:            ring,
 		logger:          logger,
+		stats:           stats,
 		updateFrequency: updateFrequency,
 		updateTimeout:   updateTimeout,
 		dnsAuthority:    dnsAuthority,
@@ -68,34 +69,9 @@
 
 	if dnsAuthority == "" {
 		// Use the system DNS resolver.
-<<<<<<< HEAD
-		lookup = &Lookup{
-			srvLookups:      srvLookups,
-			ring:            ring,
-			logger:          logger,
-			stats:           stats,
-			updateFrequency: updateFrequency,
-			updateTimeout:   updateTimeout,
-			resolver:        net.DefaultResolver,
-			dnsAuthority:    dnsAuthority,
-		}
-	} else {
-		// Setup a custom DNS resolver.
-		lookup = &Lookup{
-			srvLookups:      srvLookups,
-			ring:            ring,
-			logger:          logger,
-			stats:           stats,
-			updateFrequency: updateFrequency,
-			updateTimeout:   updateTimeout,
-			dnsAuthority:    dnsAuthority,
-		}
-
-=======
 		lookup.resolver = net.DefaultResolver
 	} else {
 		// Setup a custom DNS resolver.
->>>>>>> f465f225
 		host, port, err := net.SplitHostPort(dnsAuthority)
 		if err != nil {
 			// Assume only hostname or IPv4 address was specified.
