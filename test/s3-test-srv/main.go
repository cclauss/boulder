--- conflicted
+++ resolved
@@ -48,18 +48,9 @@
 
 	srv.Lock()
 	defer srv.Unlock()
-<<<<<<< HEAD
 	srv.allShards[r.URL.Path] = body
-	for _, rc := range crl.RevokedCertificates {
-		reason := 0
-		if rc.ReasonCode != nil {
-			reason = *rc.ReasonCode
-		}
-		srv.allSerials[core.SerialToString(rc.SerialNumber)] = revocation.Reason(reason)
-=======
 	for _, rc := range crl.RevokedCertificateEntries {
 		srv.allSerials[core.SerialToString(rc.SerialNumber)] = revocation.Reason(rc.ReasonCode)
->>>>>>> 519c199c
 	}
 
 	w.WriteHeader(200)
