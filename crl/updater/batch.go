--- conflicted
+++ resolved
@@ -14,34 +14,6 @@
 func (cu *crlUpdater) RunOnce(ctx context.Context) error {
 	var wg sync.WaitGroup
 	atTime := cu.clk.Now()
-<<<<<<< HEAD
-
-	type workItem struct {
-		issuerNameID issuance.IssuerNameID
-		shardIdx     int
-	}
-
-	var anyErr bool
-	var once sync.Once
-
-	shardWorker := func(in <-chan workItem) {
-		defer wg.Done()
-
-		for work := range in {
-			err := cu.updateShardWithRetry(ctx, atTime, work.issuerNameID, work.shardIdx, nil)
-			if err != nil {
-				cu.log.AuditErrf(
-					"Generating CRL failed: id=[%s] err=[%s]",
-					crl.Id(work.issuerNameID, work.shardIdx, crl.Number(atTime)), err)
-				once.Do(func() { anyErr = true })
-			}
-
-			select {
-			case <-ctx.Done():
-				return
-			default:
-				continue
-=======
 
 	type workItem struct {
 		issuerNameID issuance.IssuerNameID
@@ -69,7 +41,6 @@
 						crl.Id(work.issuerNameID, work.shardIdx, crl.Number(atTime)), err)
 					once.Do(func() { anyErr = true })
 				}
->>>>>>> 519c199c
 			}
 		}
 	}
@@ -82,23 +53,13 @@
 	}
 
 	for _, issuer := range cu.issuers {
-<<<<<<< HEAD
 		for i := 1; i <= cu.numShards; i++ {
-=======
-		// TODO(#7007): Start at index 1 when we stop producing shard 0.
-		for i := 0; i <= cu.numShards; i++ {
->>>>>>> 519c199c
 			select {
 			case <-ctx.Done():
 				close(inputs)
 				wg.Wait()
 				return ctx.Err()
-<<<<<<< HEAD
-			default:
-				inputs <- workItem{issuerNameID: issuer.NameID(), shardIdx: i}
-=======
 			case inputs <- workItem{issuerNameID: issuer.NameID(), shardIdx: i}:
->>>>>>> 519c199c
 			}
 		}
 	}
